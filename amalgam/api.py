--- conflicted
+++ resolved
@@ -581,14 +581,9 @@
         self.amlg.GetJSONPtrFromLabel.argtype = [c_char_p, c_char_p]
         handle_buf = self.str_to_char_p(handle)
         label_buf = self.str_to_char_p(label)
-<<<<<<< HEAD
-        self._log_execution(f"GET_JSON_FROM_LABEL {handle} {label}")
-        result = self.amlg.GetJSONPtrFromLabel(handle_buf, label_buf)
-=======
         self._log_execution(f"GET_JSON_FROM_LABEL \"{handle}\" \"{label}\"")
-        result = self._copy_to_bytes(self.amlg.GetJSONPtrFromLabel(handle_buf, label_buf))
+        result = self.char_p_to_bytes(self.amlg.GetJSONPtrFromLabel(handle_buf, label_buf))
         self._log_reply(result)
->>>>>>> 82a08d0a
         del handle_buf
         del label_buf
         self.gc()
@@ -795,13 +790,8 @@
         label_buf = self.str_to_char_p(label)
         json_buf = self.str_to_char_p(json)
         self._log_time("EXECUTION START")
-<<<<<<< HEAD
-        self._log_execution(f"EXECUTE_ENTITY_JSON {handle} {label} {json}")
+        self._log_execution(f"EXECUTE_ENTITY_JSON \"{handle}\" \"{label}\" {json}")
         result = self.char_p_to_bytes(self.amlg.ExecuteEntityJsonPtr(
-=======
-        self._log_execution(f"EXECUTE_ENTITY_JSON \"{handle}\" \"{label}\" {json}")
-        result = self._copy_to_bytes(self.amlg.ExecuteEntityJsonPtr(
->>>>>>> 82a08d0a
             handle_buf, label_buf, json_buf))
         self._log_time("EXECUTION STOP")
         self._log_reply(result)
