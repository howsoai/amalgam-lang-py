from ctypes import (
<<<<<<< HEAD
    byref, c_bool, c_char, c_char_p, c_double, c_size_t, c_uint64, c_void_p,
    cdll, POINTER, Structure
=======
    byref, cast, c_bool, c_char, c_char_p, c_double, c_size_t, c_uint64, c_void_p,
    cdll, POINTER
>>>>>>> 1d501d7a
)
from datetime import datetime
import gc
import logging
from pathlib import Path
import platform
import re
from typing import Any, List, Optional, Tuple, Union
import warnings

# Set to amalgam
_logger = logging.getLogger('amalgam')


class _LoadEntityStatus(Structure):
    """
    A private status returned from Amalgam binary LoadEntity C API.

    This is implemented with ctypes for accessing binary Amalgam builds.
    """
    _fields_ = [
        ("loaded", c_bool),
        ("message", c_char_p),
        ("version", c_char_p)
    ]


class LoadEntityStatus:
    """
    Status returned by :func:`~api.Amalgam.load_entity`.

    This is implemented with python types and is meant to wrap _LoadEntityStatus
    which uses ctypes and directly interacts with the Amalgam binaries.
    """
    def __init__(self, c_status: _LoadEntityStatus = None):
        if c_status is None:
            self.loaded = True
            self.message = ""
            self.version = ""
        else:
            self.loaded = bool(c_status.loaded)
            self.message = c_status.message.decode("utf-8")
            self.version = c_status.version.decode("utf-8")

    def __str__(self):
        return f"{self.loaded},\"{self.message}\",\"{self.version}\""


class Amalgam:
    """
    A general python direct interface to the Amalgam library.

    This is implemented with ctypes for accessing binary Amalgam builds.

    Parameters
    ----------
    library_path : Path or str
        Path to either the amalgam DLL, DyLib or SO (Windows, MacOS or
        Linux, respectively). If not specified it will build a path to the
        appropriate library bundled with the package.

    append_trace_file : bool, default False
        If True, new content will be appended to a tracefile if the file
        already exists rather than creating a new file.

    execution_trace_dir : Union[str, None], default None
        A directory path for writing trace files.

    execution_trace_file : str, default "execution.trace"
        The full or relative path to the execution trace used in debugging.

    gc_interval : int, default None
        If set, garbage collection will be forced at the specified interval
        of amalgam operations. Note that this reduces memory consumption at
        the compromise of performance. Only use if models are exceeding
        your host's process memory limit or if paging to disk. As an
        example, if this operation is set to 0 (force garbage collection
        every operation), it results in a performance impact of 150x.
        Default value does not force garbage collection.

    library_postfix : str, optional
        For configuring use of different amalgam builds i.e. -st for
        single-threaded. If not provided, an attempt will be made to detect
        it within library_path. If neither are available, -mt (multi-threaded)
        will be used.

    max_num_threads : int, default 0
        If a multithreaded Amalgam binary is used, sets the maximum number
        of threads to the value specified. If 0, will use the number of
        visible logical cores.

    sbf_datastore_enabled : bool, default False
        If true, sbf tree structures are enabled.

    trace : bool, optional
        If true, enables execution trace file.

    Raises
    ------
    FileNotFoundError
        Amalgam library not found in default location, and not configured to
        retrieve automatically.
    RuntimeError
        The initializer was unable to determine a supported platform or
        architecture to use when no explicit `library_path` was supplied.
    """

    def __init__(  # noqa: C901
        self,
        library_path: Optional[Union[Path, str]] = None,
        *,
        arch: Optional[str] = None,
        append_trace_file: bool = False,
        execution_trace_dir: Optional[str] = None,
        execution_trace_file: str = "execution.trace",
        gc_interval: Optional[int] = None,
        library_postfix: Optional[str] = None,
        max_num_threads: int = 0,
        sbf_datastore_enabled: bool = True,
        trace: Optional[bool] = None,
        **kwargs
    ):
        if len(kwargs):
            warnings.warn(f'Unexpected keyword arguments '
                          f'[{", ".join(list(kwargs.keys()))}] '
                          f'passed to Amalgam constructor.')

        # Work out path and postfix of the library from the given parameters.
        self.library_path, self.library_postfix = self._get_library_path(
            library_path, library_postfix, arch)

        self.append_trace_file = append_trace_file
        if trace:
            # Determine where to put the trace files ...
            self.base_execution_trace_file = execution_trace_file
            # default to current directory, and expand relative paths ..
            if execution_trace_dir is None:
                self.execution_trace_dir = Path.cwd()
            else:
                self.execution_trace_dir = Path(
                    execution_trace_dir).expanduser().absolute()
            # Create the trace directory if needed
            if not self.execution_trace_dir.exists():
                self.execution_trace_dir.mkdir(parents=True, exist_ok=True)

            # increment a counter on the file name, if file already exists..
            self.execution_trace_filepath = Path(
                self.execution_trace_dir, execution_trace_file)
            if not self.append_trace_file:
                counter = 1
                while self.execution_trace_filepath.exists():
                    self.execution_trace_filepath = Path(
                        self.execution_trace_dir,
                        f'{self.base_execution_trace_file}.{counter}'
                    )
                    counter += 1

            self.trace = open(self.execution_trace_filepath, 'w+',
                              encoding='utf-8')
            _logger.debug("Opening Amalgam trace file: "
                          f"{self.execution_trace_filepath}")
        else:
            self.trace = None

        _logger.debug(f"Loading amalgam library: {self.library_path}")
        _logger.debug(f"SBF_DATASTORE enabled: {sbf_datastore_enabled}")
        self.amlg = cdll.LoadLibrary(str(self.library_path))
        self.set_amlg_flags(sbf_datastore_enabled)
        self.set_max_num_threads(max_num_threads)
        self.gc_interval = gc_interval
        self.op_count = 0
        self.load_command_log_entry = None

    @classmethod
    def _get_allowed_postfixes(cls, library_dir: Path) -> List[str]:
        """
        Return list of all library postfixes allowed given library directory.

        Parameters
        ----------
        library_dir : Path
            The path object to the library directory.

        Returns
        -------
        list of str
            The allowed library postfixes.
        """
        allowed_postfixes = set()
        for file in library_dir.glob("amalgam*"):
            postfix = cls._parse_postfix(file.name)
            if postfix is not None:
                allowed_postfixes.add(postfix)
        return list(allowed_postfixes)

    @classmethod
    def _parse_postfix(cls, filename: str) -> Union[str, None]:
        """
        Determine library postfix given a filename.

        Parameters
        ----------
        filename : str
            The filename to parse.

        Returns
        -------
        str or None
            The library postfix of the filename, or None if no postfix.
        """
        matches = re.findall(r'-(.+?)\.', filename)
        if len(matches) > 0:
            return f'-{matches[-1]}'
        else:
            return None

    @classmethod
    def _get_library_path(
        cls,
        library_path: Optional[Union[Path, str]] = None,
        library_postfix: Optional[str] = None,
        arch: Optional[str] = None
    ) -> Tuple[Path, str]:
        """
        Return the full Amalgam library path and its library_postfix.

        Using the potentially empty parameters passed into the initializer,
        determine and return the prescribed or the correct default path and
        library postfix for the running environment.

        Parameters
        ----------
        library_path : Path or str, default None
            Optional, The path to the Amalgam shared library.
        library_postfix : str, default "-mt"
            Optional, The library type as specified by a postfix to the word
            "amalgam" in the library's filename. E.g., the "-mt" in
            `amalgam-mt.dll`.
        arch : str, default None
            Optional, the platform architecture of the embedded Amalgam
            library. If not provided, it will be automatically detected.
            (Note: arm64_8a architecture must be manually specified!)

        Returns
        -------
        Path
            The path to the appropriate Amalgam shared lib (.dll, .so, .dylib).
        str
            The library postfix.
        """
        if library_postfix and not library_postfix.startswith("-"):
            # Library postfix must start with a dash
            raise ValueError(
                f'The provided `library_postfix` value of "{library_postfix}" '
                'must start with a "-".'
            )

        if library_path:
            # Find the library postfix, if one is present in the given
            # library_path.
            filename = Path(library_path).name
            _library_postfix = cls._parse_postfix(filename)
            if library_postfix and library_postfix != _library_postfix:
                warnings.warn(
                    'The supplied `library_postfix` does not match the '
                    'postfix given in `library_path` and will be ignored.',
                    UserWarning
                )
            library_postfix = _library_postfix
            library_path = Path(library_path).expanduser()

            if not library_path.exists():
                raise FileNotFoundError(
                    'No Amalgam library was found at the provided '
                    f'`library_path`: "{library_path}". Please check that the '
                    'path is correct.'
                )
        else:
            # No library_path was provided so, auto-determine the correct one
            # to use for this running environment. For this, the operating
            # system, the machine architecture and postfix are used.
            os = platform.system().lower()

            arch_supported = False
            if not arch:
                arch = platform.machine().lower()

                if arch == 'x86_64':
                    arch = 'amd64'
                elif arch.startswith('aarch64') or arch.startswith('arm64'):
                    # see: https://stackoverflow.com/q/45125516/440805
                    arch = 'arm64'

            if os == 'windows':
                path_os = 'windows'
                path_ext = 'dll'
                arch_supported = arch in ['amd64']
            elif os == "darwin":
                path_os = 'darwin'
                path_ext = 'dylib'
                arch_supported = arch in ['amd64', 'arm64']
            elif os == "linux":
                path_os = 'linux'
                path_ext = 'so'
                arch_supported = arch in ['amd64', 'arm64', 'arm64_8a']
            else:
                raise RuntimeError(
                    f'Detected an unsupported machine platform type "{os}". '
                    'Please specify the `library_path` to the Amalgam shared '
                    'library to use with this platform.')

            if not arch_supported:
                raise RuntimeError(
                    f'An unsupported machine architecture "{arch}" was '
                    'detected or provided. Please specify the `library_path` '
                    'to the Amalgam shared library to use with this machine '
                    'architecture.')

            if not library_postfix:
                library_postfix = '-mt' if arch != "arm64_8a" else '-st'

            # Default path for Amalgam binary should be at <package_root>/lib
            lib_root = Path(Path(__file__).parent, 'lib')

            # Build path
            dir_path = Path(lib_root, path_os, arch)
            filename = f'amalgam{library_postfix}.{path_ext}'
            library_path = Path(dir_path, filename)

            if not library_path.exists():
                # First check if invalid postfix, otherwise show generic error
                allowed_postfixes = cls._get_allowed_postfixes(dir_path)
                _library_postfix = cls._parse_postfix(filename)
                if (
                    allowed_postfixes and
                    _library_postfix not in allowed_postfixes
                ):
                    raise RuntimeError(
                        'An unsupported `library_postfix` value of '
                        f'"{_library_postfix}" was provided. Supported options '
                        "for your machine's platform and architecture include: "
                        f'{", ".join(allowed_postfixes)}.'
                    )
                raise FileNotFoundError(
                    'The auto-determined Amalgam library to use was not found '
                    f'at "{library_path}". This could indicate that the '
                    'combination of operating system, machine architecture and '
                    'library-postfix is not yet supported.'
                )

        return library_path, library_postfix

    def is_sbf_datastore_enabled(self) -> bool:
        """
        Return whether the SBF Datastore is implemented.

        Returns
        -------
        bool
            True if sbf tree structures are currently enabled.
        """
        self.amlg.IsSBFDataStoreEnabled.restype = c_bool
        return self.amlg.IsSBFDataStoreEnabled()

    def set_amlg_flags(self, sbf_datastore_enabled: bool = True) -> None:
        """
        Set various amalgam flags for data structure and compute features.

        Parameters
        ----------
        sbf_datastore_enabled : bool, default True
            If true, sbf tree structures are enabled.
        """
        self.amlg.SetSBFDataStoreEnabled.argtype = [c_bool]
        self.amlg.SetSBFDataStoreEnabled.restype = c_void_p
        self.amlg.SetSBFDataStoreEnabled(sbf_datastore_enabled)

    def set_max_num_threads(self, max_num_threads: int = 0) -> None:
        """
        Set the maximum number of threads.

        Will have no effect if a single-threaded version of Amalgam is used.

        Parameters
        ----------
        max_num_threads : int, default 0
            If a multithreaded Amalgam binary is used, sets the maximum number
            of threads to the value specified. If 0, will use the number of
            visible logical cores.
        """
        self.amlg.SetMaxNumThreads.argtype = [c_size_t]
        self.amlg.SetMaxNumThreads.restype = c_void_p
        self.amlg.SetMaxNumThreads(max_num_threads)

    def reset_trace(self, file: str) -> None:
        """
        Close the open trace file and opens a new one with the specified name.

        Parameters
        ----------
        file : str
            The file name for the new execution trace.
        """
        if self.trace is None:
            # Trace was not enabled
            return
        _logger.debug(f"Execution trace file being reset: "
                      f"{self.execution_trace_filepath} to be closed ...")
        # Write exit command.
        self.trace.write("EXIT\n")
        self.trace.close()
        self.execution_trace_filepath = Path(self.execution_trace_dir, file)

        # increment a counter on the file name, if file already exists..
        if not self.append_trace_file:
            counter = 1
            while self.execution_trace_filepath.exists():
                self.execution_trace_filepath = Path(
                    self.execution_trace_dir, f'{file}.{counter}')
                counter += 1

        self.trace = open(self.execution_trace_filepath, 'w+')
        _logger.debug(f"New trace file: {self.execution_trace_filepath} "
                      f"opened.")
        # Write load command used to instantiate the amalgam instance.
        if self.load_command_log_entry is not None:
            self.trace.write(self.load_command_log_entry + "\n")
        self.trace.flush()

    def __str__(self) -> str:
        """Implement the str() method."""
        return (f"Amalgam Path:\t\t {self.library_path}\n"
                f"Amalgam GC Interval:\t {self.gc_interval}\n")

    def __del__(self) -> None:
        """Implement a "destructor" method to finalize log files, if any."""
        if (
            getattr(self, 'debug', False) and
            getattr(self, 'trace', None) is not None
        ):
            try:
                self.trace.write("EXIT\n")
            except Exception:  # noqa - deliberately broad
                pass

    def _log_comment(self, comment: str) -> None:
        """
        Log a comment into the execution trace file.

        Allows notes of information not captured in the raw execution commands.

        Parameters
        ----------
        reply : str
            The raw reply string to log.
        """
        if self.trace:
            self.trace.write("# NOTE >" + str(comment) + "\n")
            self.trace.flush()

    def _log_reply(self, reply: Any) -> None:
        """
        Log a raw reply from the amalgam process.

        Uses a pre-pended '#RESULT >' so it can be filtered by tools like grep.

        Parameters
        ----------
        reply : Any
            The raw reply string to log.
        """
        if self.trace:
            self.trace.write("# RESULT >" + str(reply) + "\n")
            self.trace.flush()

    def _log_time(self, label: str) -> None:
        """
        Log a labelled timestamp to the tracefile.

        Parameters
        ----------
        label: str
            A string to annotate the timestamped trace entry
        """
        if self.trace:
            dt = datetime.now()
            self.trace.write(f"# TIME {label} {dt:%Y-%m-%d %H:%M:%S},"
                             f"{f'{dt:%f}'[:3]}\n")
            self.trace.flush()

    def _log_execution(self, execution_string: str) -> None:
        """
        Log an execution string.

        Logs an execution string that is sent to the amalgam process for use in
        command line debugging.

        Parameters
        ----------
        execution_string : str
            A formatted string that can be piped into an amalgam command line
            process for use in debugging.

            .. NOTE::
                No formatting checks are performed, it is assumed the execution
                string passed is valid.
        """
        if self.trace:
            self.trace.write(execution_string + "\n")
            self.trace.flush()

    def _copy_to_bytes(self, p) -> bytes:
        """Copies a native C char* to bytes, cleaning up native memory correctly."""
        bytes = cast(p, c_char_p).value

        self.amlg.DeleteString.argtypes = c_char_p,
        self.amlg.DeleteString.restype = None
        self.amlg.DeleteString(p)

        return bytes

    def gc(self) -> None:
        """Force garbage collection when called if self.force_gc is set."""
        if (
            self.gc_interval is not None
            and self.op_count > self.gc_interval
        ):
            _logger.debug("Collecting Garbage")
            gc.collect()
            self.op_count = 0
        self.op_count += 1

    def str_to_char_p(
        self,
        value: Union[str, bytes],
        size: Optional[int] = None
    ) -> c_char:
        """
        Convert a string to a c++ char pointer.

        Parameters
        ----------
        value : str or bytes
            The value of the string.
        size : int or None
            The size of the string. If not provided, the length of the
            string is used.

        Returns
        -------
        c_char
            A c++ char point for the string.
        """
        if isinstance(value, str):
            value = value.encode('utf-8')
        buftype = c_char * (size if size is not None else (len(value) + 1))
        buf = buftype()
        buf.value = value
        return buf

    def get_json_from_label(self, handle: str, label: str) -> bytes:
        """
        Get a label from amalgam and returns it in json format.

        Parameters
        ----------
        handle : str
            The handle of the amalgam entity.
        label : str
            The label to retrieve.

        Returns
        -------
        bytes
            The byte-encoded json representation of the amalgam label.
        """
        self.amlg.GetJSONPtrFromLabel.restype = c_char_p
        self.amlg.GetJSONPtrFromLabel.argtype = [c_char_p, c_char_p]
        handle_buf = self.str_to_char_p(handle)
        label_buf = self.str_to_char_p(label)
        self._log_execution(f"GET_JSON_FROM_LABEL {handle} {label}")
        result = self.amlg.GetJSONPtrFromLabel(handle_buf, label_buf)
        del handle_buf
        del label_buf
        self.gc()
        return result

    def set_json_to_label(
        self,
        handle: str,
        label: str,
        json: Union[str, bytes]
    ) -> None:
        """
        Set a label in amalgam using json.

        Parameters
        ----------
        handle : str
            The handle of the amalgam entity.
        label : str
            The label to set.
        json : str or bytes
            The json representation of the label value.
        """
        self.amlg.SetJSONToLabel.restype = c_void_p
        self.amlg.SetJSONToLabel.argtype = [c_char_p, c_char_p, c_char_p]
        handle_buf = self.str_to_char_p(handle)
        label_buf = self.str_to_char_p(label)
        json_buf = self.str_to_char_p(json)
        self._log_execution(f"SET_JSON_TO_LABEL {handle} {label} {json}")
        self.amlg.SetJSONToLabel(handle_buf, label_buf, json_buf)
        del handle_buf
        del label_buf
        del json_buf
        self.gc()

    def load_entity(
        self,
        handle: str,
        amlg_path: str,
        persist: bool = False,
        load_contained: bool = False,
        write_log: str = "",
        print_log: str = ""
    ) -> LoadEntityStatus:
        """
        Load an entity from an amalgam source file.

        Parameters
        ----------
        handle : str
            The handle to assign the entity.
        amlg_path : str
            The path to the filename.amlg/caml file.
        persist : bool
            If set to true, all transactions will trigger the entity to be
            saved over the original source.
        load_contained : bool
            If set to true, contained entities will be loaded.
        write_log : str, default ""
            Path to the write log. If empty string, the write log is
            not generated.
        print_log : str, default ""
            Path to the print log. If empty string, the print log is
            not generated.

        Returns
        -------
        LoadEntityStatus
            Status of LoadEntity call.
        """
        self.amlg.LoadEntity.argtype = [
            c_char_p, c_char_p, c_bool, c_bool, c_char_p, c_char_p]
        self.amlg.LoadEntity.restype = _LoadEntityStatus
        handle_buf = self.str_to_char_p(handle)
        amlg_path_buf = self.str_to_char_p(amlg_path)
        write_log_buf = self.str_to_char_p(write_log)
        print_log_buf = self.str_to_char_p(print_log)

        self.load_command_log_entry = (
            f"LOAD_ENTITY {handle} \"{amlg_path}\" {str(persist).lower()} "
            f"{str(load_contained).lower()} {write_log} {print_log}"
        )
        self._log_execution(self.load_command_log_entry)
        result = LoadEntityStatus(self.amlg.LoadEntity(
            handle_buf, amlg_path_buf, persist, load_contained,
            write_log_buf, print_log_buf))
        self._log_reply(result)

        del handle_buf
        del amlg_path_buf
        del write_log_buf
        del print_log_buf
        self.gc()

        return result

    def get_entities(self) -> List[str]:
        """
        Get loaded top level entities.

        Returns
        -------
        list of str
            The list of entity handles.
        """
        self.amlg.GetEntities.argtype = [POINTER(c_uint64)]
        self.amlg.GetEntities.restype = POINTER(c_char_p)
        num_entities = c_uint64()
        entities = self.amlg.GetEntities(byref(num_entities))
        result = [entities[i].decode() for i in range(num_entities.value)]
        del entities
        del num_entities
        self.gc()
        return result

    def execute_entity_json(
        self,
        handle: str,
        label: str,
        json: Union[str, bytes]
    ) -> bytes:
        """
        Execute a label with parameters provided in json format.

        Parameters
        ----------
        handle : str
            The handle of the amalgam entity.
        label : str
            The label to execute.
        json : str or bytes
            A json representation of parameters for the label to be executed.

        Returns
        -------
        bytes
            A byte-encoded json representation of the response.
        """
        self.amlg.ExecuteEntityJsonPtr.restype = POINTER(c_char)
        self.amlg.ExecuteEntityJsonPtr.argtype = [
            c_char_p, c_char_p, c_char_p]
        handle_buf = self.str_to_char_p(handle)
        label_buf = self.str_to_char_p(label)
        json_buf = self.str_to_char_p(json)
        self._log_time("EXECUTION START")
        self._log_execution(f"EXECUTE_ENTITY_JSON {handle} {label} {json}")
        result = self._copy_to_bytes(self.amlg.ExecuteEntityJsonPtr(
            handle_buf, label_buf, json_buf))
        self._log_time("EXECUTION STOP")
        self._log_reply(result)
        del handle_buf
        del label_buf
        del json_buf
        return result

    def set_number_value(self, handle: str, label: str, value: float) -> None:
        """
        Set a numeric value to a label in an amalgam entity.

        Parameters
        ----------
        handle : str
            The handle of the amalgam entity.
        label : str
            The label to set.
        value : float
            A numeric value to assign to a label.
        """
        self.amlg.SetNumberValue.restype = c_void_p
        self.amlg.SetNumberValue.argtype = [c_char_p, c_char_p, c_double]
        handle_buf = self.str_to_char_p(handle)
        label_buf = self.str_to_char_p(label)
        val = c_double(value)
        self.amlg.SetNumberValue(handle_buf, label_buf, val)
        del handle_buf
        del label_buf
        del val
        self.gc()

    def get_number_value(self, handle: str, label: str) -> float:
        """
        Retrieve the numeric value of a label in an amalgam entity.

        Parameters
        ----------
        handle : str
            The handle of the amalgam entity.
        label : str
            The label to execute.

        Returns
        -------
        float
            The numeric value of the label.
        """
        self.amlg.GetNumberValue.restype = c_double
        self.amlg.GetNumberValue.argtype = [c_char_p, c_char_p]
        handle_buf = self.str_to_char_p(handle)
        label_buf = self.str_to_char_p(label)
        result = self.amlg.GetNumberValue(handle_buf, label_buf)
        del handle_buf
        del label_buf
        return result

    def set_string_value(
        self,
        handle: str,
        label: str,
        value: Union[str, bytes]
    ) -> None:
        """
        Set a string value to a label in an amalgam entity.

        Parameters
        ----------
        handle : str
            The handle of the amalgam entity.
        label : str
            The label to set.
        value : str or bytes
            A string value.
        """
        self.amlg.SetStringValue.restype = c_void_p
        self.amlg.SetStringValue.argtype = [c_char_p, c_char_p, c_char_p]
        handle_buf = self.str_to_char_p(handle)
        label_buf = self.str_to_char_p(label)
        val_buf = self.str_to_char_p(value)
        self.amlg.SetStringValue(handle_buf, label_buf, val_buf)
        del handle_buf
        del label_buf
        del val_buf
        self.gc()

    def get_string_value(self, handle: str, label: str) -> Union[bytes, None]:
        """
        Retrieve a string value from a label in an amalgam entity.

        Parameters
        ----------
        handle : str
            The handle of the amalgam entity.
        label : str
            The label to retrieve.

        Returns
        -------
        bytes or None
            The byte-encoded string value of the label in the amalgam entity.
        """
        self.amlg.GetStringListPtr.restype = POINTER(c_char_p)
        self.amlg.GetStringListPtr.argtype = [c_char_p, c_char_p]
        handle_buf = self.str_to_char_p(handle)
        label_buf = self.str_to_char_p(label)
        size = self.amlg.GetStringListLength(handle_buf, label_buf)
        value_buf = self.amlg.GetStringListPtr(handle_buf, label_buf)
        result = None
        if value_buf is not None and size > 0:
            result = value_buf[0]
        del handle_buf
        del label_buf
        del value_buf
        self.gc()
        return result

    def set_string_list(
        self,
        handle: str,
        label: str,
        value: List[Union[str, bytes]]
    ) -> None:
        """
        Set a list of strings to an amalgam entity.

        Parameters
        ----------
        handle : str
            The handle of the amalgam entity.
        label : str
            The label to set.
        value : list of str or list of bytes
            A 1d list of string values.
        """
        self.amlg.SetStringList.restype = c_void_p
        self.amlg.SetStringList.argtype = [
            c_char_p, c_char_p, POINTER(c_char_p), c_size_t]

        size = len(value)
        value_buf = (c_char_p * size)()
        for i in range(size):
            if isinstance(value[i], bytes):
                value_buf[i] = c_char_p(value[i])
            else:
                value_buf[i] = c_char_p(value[i].encode('utf-8'))

        handle_buf = self.str_to_char_p(handle)
        label_buf = self.str_to_char_p(label)
        self.amlg.SetStringList(handle_buf, label_buf, value_buf, size)
        del handle_buf
        del label_buf
        del value_buf
        self.gc()

    def get_string_list(self, handle: str, label: str) -> List[bytes]:
        """
        Retrieve a list of numbers from a label in an amalgam entity.

        Parameters
        ----------
        handle : str
            The handle of the amalgam entity.
        label : str
            The label to execute.

        Returns
        -------
        list of bytes
            A 1d list of byte-encoded string values from the label in the
            amalgam entity.
        """
        self.amlg.GetStringListLength.restype = c_size_t
        self.amlg.GetStringListLength.argtype = [c_char_p, c_char_p]
        self.amlg.GetStringListPtr.restype = POINTER(c_char_p)
        self.amlg.GetStringListPtr.argtype = [c_char_p, c_char_p]
        handle_buf = self.str_to_char_p(handle)
        label_buf = self.str_to_char_p(label)
        size = self.amlg.GetStringListLength(handle_buf, label_buf)
        value_buf = self.amlg.GetStringListPtr(handle_buf, label_buf)
        value = [value_buf[i] for i in range(size)]
        del handle_buf
        del label_buf
        del value_buf
        self.gc()
        return value

    def get_version_string(self) -> bytes:
        """
        Get the version string of the amalgam dynamic library.

        Returns
        -------
        bytes
            A version byte-encoded string with semver.
        """
        self.amlg.GetVersionString.restype = POINTER(c_char)
        amlg_version = self._copy_to_bytes(self.amlg.GetVersionString())
        self._log_comment(f"call to amlg.GetVersionString() - returned: "
                          f"{amlg_version}\n")
        return amlg_version

    def get_concurrency_type_string(self) -> bytes:
        """
        Get the concurrency type string of the amalgam dynamic library.

        Returns
        -------
        bytes
            A byte-encoded string with library concurrency type.
            Ex. b'MultiThreaded'
        """
        self.amlg.GetConcurrencyTypeString.restype = POINTER(c_char)
        amlg_concurrency_type = self._copy_to_bytes(self.amlg.GetConcurrencyTypeString())
        self._log_comment(
            f"call to amlg.GetConcurrencyTypeString() - returned: "
            f"{amlg_concurrency_type}\n")
        return amlg_concurrency_type<|MERGE_RESOLUTION|>--- conflicted
+++ resolved
@@ -1,11 +1,6 @@
 from ctypes import (
-<<<<<<< HEAD
-    byref, c_bool, c_char, c_char_p, c_double, c_size_t, c_uint64, c_void_p,
+    byref, cast, c_bool, c_char, c_char_p, c_double, c_size_t, c_uint64, c_void_p,
     cdll, POINTER, Structure
-=======
-    byref, cast, c_bool, c_char, c_char_p, c_double, c_size_t, c_uint64, c_void_p,
-    cdll, POINTER
->>>>>>> 1d501d7a
 )
 from datetime import datetime
 import gc
