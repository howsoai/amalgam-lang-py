{
  "dependencies": {
<<<<<<< HEAD
    "amalgam": "60.1.6"
=======
    "amalgam": "61.0.0"
>>>>>>> 85afdcaa
  }
}<|MERGE_RESOLUTION|>--- conflicted
+++ resolved
@@ -1,9 +1,5 @@
 {
   "dependencies": {
-<<<<<<< HEAD
-    "amalgam": "60.1.6"
-=======
     "amalgam": "61.0.0"
->>>>>>> 85afdcaa
   }
 }